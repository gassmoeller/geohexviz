import pathlib
from setuptools import setup, find_packages
import numpy as np

with open("README.rst") as readme_file:
    readme = readme_file.read()

setup(
    name="geohexviz",  # formerly real-geohexviz
    version="1.0.0",
    description="A library for the visualization of hexagonally binned data sets.",
    long_description=readme,
    long_description_content_type="text/markdown",
    url="",
    author="Tony Marco Abou Zeidan",
    author_email="tony.azp25@gmail.com",
    license="",
    classifiers=[
        "Programming Language :: Python :: 3",
        "Programming Language :: Python :: 3.9.4",
<<<<<<< HEAD
        "Operating System :: OS Independent",   # with exceptions
=======
        "Operating System :: OS Independent",  # with exceptions
>>>>>>> 0712c89c
        "Topic :: Scientific/Engineering :: Information Analysis",
        "Topic :: Scientific/Engineering :: Visualization",
    ],
    keywords='visualization,geospatial,hexagonal binning',
    python_requires=">=3.1",
    packages=find_packages(exclude=tuple("tests")),
    include_package_data=True,
    install_requires=[
        "h3>=3.7.0",
        "shapely>=1.7.1",
        "pyproj>=3.0.0.post1",
        "numpy>=1.20.3",
        "geojson>=2.5.0",
        "pandas>=1.3.0",
        "plotly>=4.14.3",
<<<<<<< HEAD
        "kaleido>=0.2.1"
=======
        "kaleido>=0.2.1",
        "pyyaml"
>>>>>>> 0712c89c
    ],
    extras_require={
        "dev": [
            "pip"
            "Sphinx"
<<<<<<< HEAD
        ]
    },
    entry_points="""
    [console_scripts]
    geohexsimple = scripts.geohexsimple.simple:main
    """,
)
=======
        ],
        "geohexsimple": [
            "pyyaml"
        ]
    },
    entry_points={
        "console_scripts": ["geohexsimple=geohexsimple.simple:main [pyyaml]"]
    }
)

print(find_packages(exclude=tuple("tests")))
>>>>>>> 0712c89c
<|MERGE_RESOLUTION|>--- conflicted
+++ resolved
@@ -18,11 +18,7 @@
     classifiers=[
         "Programming Language :: Python :: 3",
         "Programming Language :: Python :: 3.9.4",
-<<<<<<< HEAD
-        "Operating System :: OS Independent",   # with exceptions
-=======
         "Operating System :: OS Independent",  # with exceptions
->>>>>>> 0712c89c
         "Topic :: Scientific/Engineering :: Information Analysis",
         "Topic :: Scientific/Engineering :: Visualization",
     ],
@@ -38,26 +34,13 @@
         "geojson>=2.5.0",
         "pandas>=1.3.0",
         "plotly>=4.14.3",
-<<<<<<< HEAD
-        "kaleido>=0.2.1"
-=======
         "kaleido>=0.2.1",
         "pyyaml"
->>>>>>> 0712c89c
     ],
     extras_require={
         "dev": [
             "pip"
             "Sphinx"
-<<<<<<< HEAD
-        ]
-    },
-    entry_points="""
-    [console_scripts]
-    geohexsimple = scripts.geohexsimple.simple:main
-    """,
-)
-=======
         ],
         "geohexsimple": [
             "pyyaml"
@@ -68,5 +51,4 @@
     }
 )
 
-print(find_packages(exclude=tuple("tests")))
->>>>>>> 0712c89c
+print(find_packages(exclude=tuple("tests")))