--- conflicted
+++ resolved
@@ -1,24 +1,12 @@
 language: python
 python:
+  - 3.4
+  - 3.5
   - 3.6
   - 3.7
   - 3.8
 install:
-<<<<<<< HEAD
-  - pip install -r requirements.txt
-script:
-  - python -m unittest discover
-#deploy:
-#  - provider: pages
-#    skip-cleanup: true
-#    github-token: $GITHUB_TOKEN
-#    keep_history: true
-#    local_dir: ./docs/sphinx/build/html
-#    on:
-#      branch: github_fix
-=======
   - pip install tox-travis
   - pip install -r requirements.txt
 script:
-  - tox
->>>>>>> a9e0fb54
+  - tox