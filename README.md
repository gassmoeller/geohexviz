# GeoHexViz

GeoVis is a package for the simple and repeatable visualization of hexagon-ally binned data sets.\
The package's main feature is a PlotBuilder class which utilizes tools to hexagon-ally bin your dataset and then display it.

## Command Line / JSON Usage
The GeoHexViz distribution includes a module that can allow the reading of JSON files
for quick and easy plots.

```json
{
  "main_dataset": {
    "data": "<sample csv file>",
    "hex_resolution": 4
  },
  "output_figure": {
    "filepath": "<sample filepath>",
    "width": 600,
    "height": 400
  },
  "display_figure": true
}
```
running the JSON script will allow you to input a JSON file via command line.

You may also use the functions that allow the executing of a JSON file from a python module.

```python
<<<<<<< HEAD
from scripts.geohexsimple.simple import run_json
=======
from geohexsimple.simple import run_json
>>>>>>> 0712c89c

run_json("<filepath here>")
```

## Python Module Usage (PlotBuilder)

```python
from pandas import DataFrame
from geohexviz.builder import PlotBuilder

# Creating an example dataset
inputdf = DataFrame(dict(
    latitude=[17.57, 17.57, 17.57, 19.98, 19.98, 46.75],
    longitude=[10.11, 10.11, 10.12, 50.55, 50.55, 31.17],
    value=[120, 120, 120, 400, 400, 700]
))

# Instantiating builder
builder = PlotBuilder()
builder.set_hexbin(inputdf, hexbin_info=dict(binning_fn='sum', binning_field='value'))

builder.finalize(raise_errors=False)
builder.display(clear_figure=True)

# A mapbox map
builder.set_mapbox('<ACCESS TOKEN>')
builder.finalize()
builder.display(clear_figure=True)
```

###Behind the Scenes
When the main dataset is passed into the builder, the data is processed in the following steps:

Data:

| index |  lats |  lons | value |
|-------|-------|-------|-------|
|   0   | 17.57 | 10.11 |  120  |
|   1   | 17.57 | 10.11 |  120  |
|   2   | 17.57 | 10.12 |  120  |
|   3   | 19.98 | 50.55 |  400  |
|   4   | 19.98 | 50.55 |  400  |
|   5   | 46.75 | 31.17 |  700  |

1) Coordinate columns are converted into geometry (if applicable)

| index | value |       geometry      |
|-------|-------|---------------------|
|   0   |  120  | POINT(17.57, 10.11) |
|   1   |  120  | POINT(17.57, 10.11) |
|   2   |  120  | POINT(17.57, 10.12) |
|   3   |  400  | POINT(19.98, 50.55) |
|   4   |  400  | POINT(19.98, 50.55) |
|   5   |  700  | POINT(46.75, 31.17) |

2) Hex cells are then placed over the data

|       hex       | value |       geometry      |
|-----------------|-------|---------------------|
| 83595afffffffff |  120  | POINT(17.57, 10.11) |
| 83595afffffffff |  120  | POINT(17.57, 10.11) |
| 83595afffffffff |  120  | POINT(17.57, 10.11) |
| 835262fffffffff |  400  | POINT(19.98, 50.55) |
| 835262fffffffff |  400  | POINT(19.98, 50.55) |
| 831e5dfffffffff |  700  | POINT(46.75, 31.17) |
(resolution = 3)

3) The data is grouped together by hex, and hex geometry is added

|       hex       |     items     | value_field |                      geometry                     |
|-----------------|---------------|-------------|---------------------------------------------------|
| 83595afffffffff | (120,120,120) |     360     | POLYGON ((30.57051 46.80615, 30.47843 46.19931... |
| 835262fffffffff |   (400, 400)  |     800     | POLYGON ((49.90903 20.19437, 49.74835 19.60088... |
| 831e5dfffffffff |     (700)     |     700     | POLYGON ((9.44614 17.39197, 9.49704 16.75205, ... |
(binning function = sum of grouped values)

When the data is eventually plotted, a GeoJSON format of the data is passed
alongside plotly properties are passed to the Plotly graphing library.

## Installation
As of right now the GeoHexViz package can be cloned on GitHub, and install
by using the `setup.py` file.

In the near future the package will be available via pip:\
Use the package manager [pip](https://pip.pypa.io/en/stable/) to install GeoHexViz.
```bash
pip install geohexviz
```

## Further Documentation
There is further documentation contained within the Reference Document published
alongside this software package, which is available {HERE}. The official API
documentation is also available {HERE}.

## Acknowledgements
Thank you to Nicholi Shiell for his input in testing, and providing advice for
the development of this package.

## Limitations
This package uses GeoJSON format to plot data sets. With GeoJSON comes
difficulties when geometries cross the 180th meridian \cite[]{MERIDIAN}.
The issue appears to cause a color that bleeds through the entire plot
and leaves a hexagon empty. In the final plot, this issue may or may not appear as
it only occurs at certain angles of rotation. In this package a simple
solution to the problem is implemented, in the future it would be best
to provide a more robust solution. The solution that is used works generally,
however, when hexagons containing either the north or south pole are present,
the solution to the 180th meridian issue persists. 
This pole issue can be seen below.



There also exists some issues with the generation of discrete color scales
under rare circumstances. These circumstances include generating discrete
color scales with not enough hues to fill the scale, and generating diverging discrete
colorscales with the center hue in a weird position. These issues have been
noted and will be fixed in the near future. 

There exists issues with the positioning and height of the color bar
with respect to the plot area of the figure. Although the user is capable of altering
the dimensions and positioning of the color bar, this should be done automatically
as it is a common feature of publication quality choropleth maps.

## Contributing
For major changes, please open an issue first to discuss what you would like to change.

## Contact
For any questions, feedback, bug reports, feature requests, etc please first
present your thoughts via GitHub issues. For further assistance please
contact tonyabouzeidan@cmail.carleton.ca

## Copyright and License
Copyright (c) Her Majesty the Queen in Right of Canada, as represented by
the Minister of National Defence, 2021.<|MERGE_RESOLUTION|>--- conflicted
+++ resolved
@@ -26,11 +26,7 @@
 You may also use the functions that allow the executing of a JSON file from a python module.
 
 ```python
-<<<<<<< HEAD
-from scripts.geohexsimple.simple import run_json
-=======
 from geohexsimple.simple import run_json
->>>>>>> 0712c89c
 
 run_json("<filepath here>")
 ```
